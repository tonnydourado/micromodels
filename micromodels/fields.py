--- conflicted
+++ resolved
@@ -1,9 +1,6 @@
 import datetime
 import decimal
-<<<<<<< HEAD
 import uuid
-=======
->>>>>>> 4d92517f
 import PySO8601
 import uuid
 
@@ -29,7 +26,6 @@
     name as the key to retrieve the value from the source data.
 
     """
-<<<<<<< HEAD
 
     # Tracks each time a BaseField instance is created. Used to retain order.
     creation_counter = 0
@@ -49,12 +45,6 @@
         # Increase the creation counter, and save our local copy.
         self.creation_counter = BaseField.creation_counter
         BaseField.creation_counter += 1
-=======
-    def __init__(self, source=None, default=None, required=True):
-        self.source = source
-        self.default = default
-        self.required = required
->>>>>>> 4d92517f
 
     def populate(self, data):
         """Set the value or values wrapped by this field"""
@@ -109,19 +99,11 @@
         return data
 
     def validate(self):
-<<<<<<< HEAD
         value = self.to_python()
         for validator in self.validators:
             rvalue = validator(value)
             value = value if rvalue is None else rvalue
         return value
-=======
-        '''The field is valid if we have a value or the field is not required'''
-        value = self.to_python()
-        if value is None and self.required:
-            raise ValidationError('This field is required.')
-        return True
->>>>>>> 4d92517f
 
 
 class CharField(BaseField):
@@ -171,14 +153,11 @@
 class BooleanField(BaseField):
     """Field to represent a boolean"""
 
-<<<<<<< HEAD
-=======
     def populate(self, data):
         # Explicitly cast the value to a bool when we populate the field
         super(BooleanField, self).populate(data)
         self.data = bool(self.to_python())
 
->>>>>>> 4d92517f
     def _to_python(self):
         """The string ``'True'`` (case insensitive) will be converted
         to ``True``, as will any positive integers.
@@ -209,10 +188,6 @@
 
     def _to_python(self):
         '''A :class:`datetime.datetime` object is returned.'''
-<<<<<<< HEAD
-=======
-
->>>>>>> 4d92517f
         # don't parse data that is already native
         if isinstance(self.data, datetime.datetime):
             return self.data
@@ -262,11 +237,7 @@
             return self.data
         return uuid.UUID(self.data)
 
-<<<<<<< HEAD
     def _to_serial(self, uuid_obj):
-=======
-    def to_serial(self, uuid_obj):
->>>>>>> 4d92517f
         return uuid_obj.hex
 
 
