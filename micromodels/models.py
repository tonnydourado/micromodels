import json
from collections import OrderedDict
from micromodels.fields import BaseField, ValidationError


def get_declared_fields(bases, attrs):
    """
    Create a list of model field instances from the passed in 'attrs', plus any
    similar fields on the base classes (in 'bases').
    """
    fields = [(field_name, attrs.pop(field_name)) for field_name, obj in attrs.items() if isinstance(obj, BaseField)]
    fields.sort(key=lambda x: x[1].creation_counter)

    for base in bases[::-1]:
        if hasattr(base, '_clsfields'):
            fields = base._clsfields.items() + fields

    return OrderedDict(fields)


class ModelMeta(type):
    ''' Creates the metaclass for Model. The main function of this metaclass
        is to move all of fields into the _fields variable on the class.
    '''
    def __new__(cls, name, bases, attrs):
        attrs['_clsfields'] = get_declared_fields(bases, attrs)
        new_class = super(ModelMeta, cls).__new__(cls, name, bases, attrs)
        return new_class

<<<<<<< HEAD
=======
from .fields import BaseField, ValidationError

>>>>>>> 4d92517f

class Model(object):
    """The Model is the main component of micromodels. Model makes it trivial
    to parse data from many sources, including JSON APIs.

    You will probably want to initialize this class using the class methods
    :meth:`from_dict` or :meth:`from_kwargs`. If you want to initialize an
    instance without any data, just call :class:`Model` with no parameters.

    :class:`Model` instances have a unique behavior when an attribute is set
    on them. This is needed to properly format data as the fields specify.
    The variable name is referred to as the key, and the value will be called
    the value. For example, in::

        instance = Model()
        instance.age = 18

    ``age`` is the key and ``18`` is the value.

    First, the model checks if it has a field with a name matching the key.

    If there is a matching field, then :meth:`to_python` is called on the field
    with the value.
        If :meth:`to_python` does not raise an exception, then the result of
        :meth:`to_python` is set on the instance, and the method is completed.
        Essentially, this means that the first thing setting an attribute tries
        to do is process the data as if it was a "primitive" data type.

        If :meth:`to_python` does raise an exception, this means that the data
        might already be an appropriate Python type. The :class:`Model` then
        attempts to *serialize* the data into a "primitive" type using the
        field's :meth:`to_serial` method.

            If this fails, a ``TypeError`` is raised.

            If it does not fail, the value is set on the instance, and the
            method is complete.

    If the instance doesn't have a field matching the key, then the key and
    value are just set on the instance like any other assignment in Python.

    """
<<<<<<< HEAD
    __metaclass__ = ModelMeta
=======
    class __metaclass__(type):
        '''Creates the metaclass for Model. The main function of this metaclass
        is to move all of fields into the _fields variable on the class.

        '''
        def __init__(cls, name, bases, attrs):
            cls._clsfields = {}

            # Inherit fields from parent classes.
            # There is probably a better way to do this...
            for parent in cls.mro():
                if hasattr(parent, '_clsfields'):
                    for key, value in parent._clsfields.iteritems():
                        if isinstance(value, BaseField):
                            cls._clsfields[key] = value

            # Setup our own fields last so that parent fields can be overriden.
            for key, value in attrs.iteritems():
                if isinstance(value, BaseField):
                    cls._clsfields[key] = value
                    delattr(cls, key)
>>>>>>> 4d92517f

    def __init__(self):
        super(Model, self).__setattr__('_extra', OrderedDict())

    @classmethod
    def from_dict(cls, D, is_json=False):
        '''This factory for :class:`Model`
        takes either a native Python dictionary or a JSON dictionary/object
        if ``is_json`` is ``True``. The dictionary passed does not need to
        contain all of the values that the Model declares.

        '''
        instance = cls()
        instance.set_data(D, is_json=is_json)
        return instance

    @classmethod
    def from_kwargs(cls, **kwargs):
        '''This factory for :class:`Model` only takes keywork arguments.
        Each key and value pair that represents a field in the :class:`Model` is
        set on the new :class:`Model` instance.

        '''
        instance = cls()
        instance.set_data(kwargs)
        return instance

    def set_data(self, data, is_json=False):
        if is_json:
            data = json.loads(data)
        for name, field in self._clsfields.iteritems():
            key = field.source or name
            if key in data:
<<<<<<< HEAD
                setattr(self, name, data.get(key))
=======
                setattr(self, name, data[key])
>>>>>>> 4d92517f
            else:
                setattr(self, name, field.get_default())

    def __setattr__(self, key, value):
        if key in self._fields:
            field = self._fields[key]
            field.populate(value)
            field._related_obj = self
            super(Model, self).__setattr__(key, field.to_python())
        else:
            super(Model, self).__setattr__(key, value)

    def __getattr__(self, key):
        # Lazily set the default when trying to access an attribute
        # that has not otherwise been set.
        if key in self._fields:
            default = self._fields[key].get_default()
            setattr(self, key, default)
            return getattr(self, key)
<<<<<<< HEAD
        raise AttributeError('Object "{0}" has no attribute "{1}"'.format(
            self.__class__.__name__, key))
=======
        raise AttributeError
>>>>>>> 4d92517f

    @property
    def _fields(self):
        return OrderedDict(self._clsfields, **self._extra)

    def add_field(self, key, value, field):
        ''':meth:`add_field` must be used to add a field to an existing
        instance of Model. This method is required so that serialization of the
        data is possible. Data on existing fields (defined in the class) can be
        reassigned without using this method.

        '''
        self._extra[key] = field
        setattr(self, key, value)

    def to_dict(self, serial=False):
        '''A dictionary representing the the data of the class is returned.
        Native Python objects will still exist in this dictionary (for example,
        a ``datetime`` object will be returned rather than a string)
        unless ``serial`` is set to True.

        '''
        if serial:
            return dict((key, self._fields[key].to_serial(getattr(self, key)))
                        for key in self._fields.keys() if hasattr(self, key))
        else:
            return dict((key, getattr(self, key)) for key in self._fields.keys()
                       if hasattr(self, key))

    def to_json(self):
        '''Returns a representation of the model as a JSON string. This method
        relies on the :meth:`~micromodels.Model.to_dict` method.

        '''
        return json.dumps(self.to_dict(serial=True))

    def validate(self):
        '''Run basic validation on the model. Returns an error dict if
        validation fails or ``None`` if it passes.

        For example:

            m = MyModel.from_kwargs(foo='bar', fizz='buzz')
            errors = m.validate()
            if errors:
                handle_errors()

        '''

        error_dict = {}
        for name, field in self._fields.iteritems():
            try:
                field.validate()
            except ValidationError, err:
                error_dict.setdefault(name, [])
                error_dict[name].append(err.message)
            try:
                getattr(self, 'validate_{0}'.format(name))()
            except AttributeError:
                continue
            except ValidationError, err:
                error_dict.setdefault(name, [])
                error_dict[name].append(err.message)
        return error_dict or None<|MERGE_RESOLUTION|>--- conflicted
+++ resolved
@@ -27,11 +27,6 @@
         new_class = super(ModelMeta, cls).__new__(cls, name, bases, attrs)
         return new_class
 
-<<<<<<< HEAD
-=======
-from .fields import BaseField, ValidationError
-
->>>>>>> 4d92517f
 
 class Model(object):
     """The Model is the main component of micromodels. Model makes it trivial
@@ -74,31 +69,7 @@
     value are just set on the instance like any other assignment in Python.
 
     """
-<<<<<<< HEAD
     __metaclass__ = ModelMeta
-=======
-    class __metaclass__(type):
-        '''Creates the metaclass for Model. The main function of this metaclass
-        is to move all of fields into the _fields variable on the class.
-
-        '''
-        def __init__(cls, name, bases, attrs):
-            cls._clsfields = {}
-
-            # Inherit fields from parent classes.
-            # There is probably a better way to do this...
-            for parent in cls.mro():
-                if hasattr(parent, '_clsfields'):
-                    for key, value in parent._clsfields.iteritems():
-                        if isinstance(value, BaseField):
-                            cls._clsfields[key] = value
-
-            # Setup our own fields last so that parent fields can be overriden.
-            for key, value in attrs.iteritems():
-                if isinstance(value, BaseField):
-                    cls._clsfields[key] = value
-                    delattr(cls, key)
->>>>>>> 4d92517f
 
     def __init__(self):
         super(Model, self).__setattr__('_extra', OrderedDict())
@@ -132,11 +103,7 @@
         for name, field in self._clsfields.iteritems():
             key = field.source or name
             if key in data:
-<<<<<<< HEAD
-                setattr(self, name, data.get(key))
-=======
                 setattr(self, name, data[key])
->>>>>>> 4d92517f
             else:
                 setattr(self, name, field.get_default())
 
@@ -156,12 +123,8 @@
             default = self._fields[key].get_default()
             setattr(self, key, default)
             return getattr(self, key)
-<<<<<<< HEAD
         raise AttributeError('Object "{0}" has no attribute "{1}"'.format(
             self.__class__.__name__, key))
-=======
-        raise AttributeError
->>>>>>> 4d92517f
 
     @property
     def _fields(self):
