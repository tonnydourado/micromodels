--- conflicted
+++ resolved
@@ -65,10 +65,6 @@
         self.field.populate('somestring')
         self.assertEqual(self.field.to_python(), 'somestring')
 
-<<<<<<< HEAD
-    def test_none_conversion(self):
-        """CharField should preserve None"""
-=======
     def test_none_conversion_without_default(self):
         """CharField should return None when no default is set"""
         self.field.populate(None)
@@ -77,9 +73,8 @@
     def test_none_conversion_with_default(self):
         """CharField should convert None to empty string"""
         self.field.default = ''
->>>>>>> 4d92517f
-        self.field.populate(None)
-        self.assertEqual(self.field.to_python(), None)
+        self.field.populate(None)
+        self.assertEqual(self.field.to_python(), '')
 
 
 class IntegerFieldTestCase(unittest.TestCase):
@@ -104,17 +99,11 @@
         self.field.populate(None)
         self.assertEqual(self.field.to_python(), None)
 
-    def test_none_conversion(self):
-<<<<<<< HEAD
-        """IntegerField should preserve None"""
-        self.field.populate(None)
-        self.assertEqual(self.field.to_python(), None)
-=======
-        """IntegerField should convert None to 0"""
+    def test_default(self):
+        """IntegerField should convert None to default value"""
         self.field.default = 1220
         self.field.populate(None)
         self.assertEqual(self.field.to_python(), 1220)
->>>>>>> 4d92517f
 
 
 class FloatFieldTestCase(unittest.TestCase):
@@ -134,10 +123,6 @@
         self.field.populate('123.4')
         self.assertEqual(self.field.to_python(), 123.4)
 
-<<<<<<< HEAD
-    def test_none_conversion(self):
-        """FloatField should preserve None"""
-=======
     def test_none_conversion_without_default(self):
         """FloatField should return None when no default is set"""
         self.field.populate(None)
@@ -146,9 +131,8 @@
     def test_none_conversion_with_default(self):
         """FloatField should convert None to 0.0"""
         self.field.default = 0.0
->>>>>>> 4d92517f
-        self.field.populate(None)
-        self.assertEqual(self.field.to_python(), None)
+        self.field.populate(None)
+        self.assertEqual(self.field.to_python(), 0.0)
 
 
 class DecimalFieldTestCase(unittest.TestCase):
@@ -264,11 +248,6 @@
         self.assertEqual(expected, result)
 
     def test_iso8601_to_serial(self):
-<<<<<<< HEAD
-        import datetime
-
-=======
->>>>>>> 4d92517f
         field = micromodels.DateTimeField()
         field.populate("2010-07-13T14:01:00Z")
         native = field.to_python()
